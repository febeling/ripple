--- conflicted
+++ resolved
@@ -121,12 +121,8 @@
       private
       def write_protobuff(code, message)
         encoded = message.encode
-<<<<<<< HEAD
-        socket.write([encoded.length+1, MESSAGE_CODES.index(code), encoded.to_s].pack("NCa*"))
-=======
         header = [encoded.length+1, MESSAGE_CODES.index(code)].pack("NC")
         socket.write(header + encoded)
->>>>>>> d8ab97c4
       end
 
       def decode_response(*args)
