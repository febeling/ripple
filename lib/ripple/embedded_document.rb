# Copyright 2010 Sean Cribbs, Sonian Inc., and Basho Technologies, Inc.
#
#    Licensed under the Apache License, Version 2.0 (the "License");
#    you may not use this file except in compliance with the License.
#    You may obtain a copy of the License at
#
#        http://www.apache.org/licenses/LICENSE-2.0
#
#    Unless required by applicable law or agreed to in writing, software
#    distributed under the License is distributed on an "AS IS" BASIS,
#    WITHOUT WARRANTIES OR CONDITIONS OF ANY KIND, either express or implied.
#    See the License for the specific language governing permissions and
#    limitations under the License.
require 'ripple'

module Ripple
  module EmbeddedDocument
    extend ActiveSupport::Concern
    extend ActiveSupport::Autoload

    autoload :Persistence
    include Translation

    included do
      extend ActiveModel::Naming
      extend Ripple::Document::Properties
      include Persistence
<<<<<<< HEAD
      include Ripple::Document::AttributeMethods
      include Ripple::Document::Timestamps
      include Ripple::Document::Validations
=======
      include Document::AttributeMethods
      include Document::Validations
      include Document::Associations
>>>>>>> 09190ab9
    end

    module ClassMethods
      def embeddable?
        !included_modules.include?(Document)
      end
    end
  end
end<|MERGE_RESOLUTION|>--- conflicted
+++ resolved
@@ -25,15 +25,10 @@
       extend ActiveModel::Naming
       extend Ripple::Document::Properties
       include Persistence
-<<<<<<< HEAD
       include Ripple::Document::AttributeMethods
       include Ripple::Document::Timestamps
       include Ripple::Document::Validations
-=======
-      include Document::AttributeMethods
-      include Document::Validations
-      include Document::Associations
->>>>>>> 09190ab9
+      include Ripple::Document::Associations
     end
 
     module ClassMethods
